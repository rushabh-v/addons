# Copyright 2019 The TensorFlow Authors. All Rights Reserved.
#
# Licensed under the Apache License, Version 2.0 (the "License");
# you may not use this file except in compliance with the License.
# You may obtain a copy of the License at
#
#     http://www.apache.org/licenses/LICENSE-2.0
#
# Unless required by applicable law or agreed to in writing, software
# distributed under the License is distributed on an "AS IS" BASIS,
# WITHOUT WARRANTIES OR CONDITIONS OF ANY KIND, either express or implied.
# See the License for the specific language governing permissions and
# limitations under the License.
# ==============================================================================

import tensorflow as tf

from tensorflow_addons.optimizers import AveragedOptimizerWrapper
from tensorflow_addons.utils import types

from typing import Optional
from typeguard import typechecked


@tf.keras.utils.register_keras_serializable(package="Addons")
class MovingAverage(AveragedOptimizerWrapper):
    """Optimizer that computes a moving average of the variables.

    Empirically it has been found that using the moving average of the trained
    parameters of a deep network is better than using its trained parameters
    directly. This optimizer allows you to compute this moving average and swap
    the variables at save time so that any code outside of the training loop
    will use by default the average values instead of the original ones.

    Example of usage:

    ```python
    opt = tf.keras.optimizers.SGD(learning_rate)
    opt = tfa.optimizers.MovingAverage(opt)

    ```
    """

    @typechecked
<<<<<<< HEAD
    def __init__(self,
                 optimizer: Union[tf.keras.optimizers.Optimizer, str],
                 sequential_update: bool = True,
                 average_decay: FloatTensorLike = 0.99,
                 num_updates: Union[None, int, tf.Variable] = None,
                 name: str = "MovingAverage",
                 **kwargs):
=======
    def __init__(
        self,
        optimizer: types.Optimizer,
        sequential_update: bool = True,
        average_decay: types.FloatTensorLike = 0.99,
        num_updates: Optional[str] = None,
        start_step: int = 0,
        dynamic_decay: bool = False,
        name: str = "MovingAverage",
        **kwargs
    ):
>>>>>>> 9acab6a9
        r"""Construct a new MovingAverage optimizer.

        Args:
            optimizer: str or `tf.keras.optimizers.Optimizer` that will be
                used to compute and apply gradients.
            sequential_update: Bool. If False, will compute the moving average
                at the same time as the model is updated, potentially doing
                benign data races. If True, will update the moving average
                after gradient updates.
            average_decay: float. Decay to use to maintain the moving averages
                of trained variables.
            num_updates: Optional count of the number of updates applied to
                variables.
            start_step: int. What step to start the moving average.
            dynamic_decay: bool. Whether to change the decay based on the number
                of optimizer updates. Decay will start at 0.1 and gradually
                increase up to `average_decay` after each optimizer update.
            name: Optional name for the operations created when applying
                gradients. Defaults to "MovingAverage".
            **kwargs: keyword arguments. Allowed to be {`clipnorm`,
                `clipvalue`, `lr`, `decay`}. `clipnorm` is clip gradients by
                norm; `clipvalue` is clip gradients by value, `decay` is
                included for backward compatibility to allow time inverse
                decay of learning rate. `lr` is included for backward
                compatibility, recommended to use `learning_rate` instead.
        """
        super().__init__(optimizer, sequential_update, name, **kwargs)
        self._num_updates = num_updates
        if self._num_updates is not None:
<<<<<<< HEAD
            if isinstance(self._num_updates, tf.Variable):
                tf.debugging.assert_integer(
                    self._num_updates, (f'type of argument "num_updates" must be '
                                        'int; got {self._num_updates.dtype} instead'))
            num_updates = tf.cast(
                self._num_updates, tf.float32, name="num_updates")
=======
            num_updates = tf.cast(self._num_updates, tf.float32, name="num_updates")
>>>>>>> 9acab6a9
            average_decay = tf.minimum(
                average_decay, (1.0 + num_updates) / (10.0 + num_updates)
            )

        self._set_hyper("average_decay", average_decay)
        self._start_step = start_step
        self._dynamic_decay = dynamic_decay

    @tf.function
    def _get_decay(self, step: tf.Tensor):
        average_decay = self._get_hyper("average_decay", tf.dtypes.float32)

        step = tf.cast(step, tf.float32)
        if step < self._start_step:
            return tf.constant(0.0, tf.float32)
        elif self._dynamic_decay:
            step_count = step - self._start_step
            return tf.minimum(average_decay, (1.0 + step_count) / (10.0 + step_count))
        else:
            return average_decay

    def average_op(self, var, average_var):
        decay = self._get_decay(self._optimizer.iterations)
        return tf.keras.backend.moving_average_update(average_var, var, decay)

    def get_config(self):
        config = {
            "average_decay": self._serialize_hyperparameter("average_decay"),
            "num_updates": self._num_updates,
            "start_step": self._start_step,
            "dynamic_decay": self._dynamic_decay,
        }
        base_config = super().get_config()
        return {**base_config, **config}

    def _create_slots(self, var_list):
        self._optimizer._create_slots(
            var_list=var_list
        )  # pylint: disable=protected-access
        for var in var_list:
            self.add_slot(var, "average", var.read_value())

    def shadow_copy(self, model_weights):
        """Creates shadow variables for the given model weights."""
        for var in model_weights:
            self.add_slot(var, "average", initializer="zeros")
        self._average_weights = [self.get_slot(var, "average") for var in model_weights]
        self._model_weights = model_weights

    @property
    def has_shadow_copy(self):
        """Whether this optimizer has created shadow variables."""
        return self._model_weights is not None

    def swap_weights(self):
        """Swap the average and moving weights.

        This is a convenience method to allow one to evaluate the averaged weights
        at test time. Loads the weights stored in `self._average_weights` into the model,
        keeping a copy of the original model weights. Swapping twice will return
        the original weights.
        """
        if tf.distribute.in_cross_replica_context():
            strategy = tf.distribute.get_strategy()
            return strategy.run(self._swap_weights, args=())
        else:
            raise ValueError(
                "Swapping weights must occur under a " "tf.distribute.Strategy"
            )

    @tf.function
    def _swap_weights(self):
        def fn_0(a, b):
            return a.assign_add(b, use_locking=self._use_locking)

        def fn_1(b, a):
            return b.assign(a - b, use_locking=self._use_locking)

        def fn_2(a, b):
            return a.assign_sub(b, use_locking=self._use_locking)

        def swap(strategy, a, b):
            """Swap `a` and `b` and mirror to all devices."""
            for a_element, b_element in zip(a, b):
                strategy.extended.update(
                    a_element, fn_0, args=(b_element,)
                )  # a = a + b
                strategy.extended.update(
                    b_element, fn_1, args=(a_element,)
                )  # b = a - b
                strategy.extended.update(
                    a_element, fn_2, args=(b_element,)
                )  # a = a - b

        ctx = tf.distribute.get_replica_context()
        return ctx.merge_call(swap, args=(self._average_weights, self._model_weights))<|MERGE_RESOLUTION|>--- conflicted
+++ resolved
@@ -42,27 +42,17 @@
     """
 
     @typechecked
-<<<<<<< HEAD
-    def __init__(self,
-                 optimizer: Union[tf.keras.optimizers.Optimizer, str],
-                 sequential_update: bool = True,
-                 average_decay: FloatTensorLike = 0.99,
-                 num_updates: Union[None, int, tf.Variable] = None,
-                 name: str = "MovingAverage",
-                 **kwargs):
-=======
     def __init__(
         self,
         optimizer: types.Optimizer,
         sequential_update: bool = True,
         average_decay: types.FloatTensorLike = 0.99,
-        num_updates: Optional[str] = None,
+        num_updates: Union[None, int, tf.Variable] = None,
         start_step: int = 0,
         dynamic_decay: bool = False,
         name: str = "MovingAverage",
         **kwargs
     ):
->>>>>>> 9acab6a9
         r"""Construct a new MovingAverage optimizer.
 
         Args:
@@ -92,16 +82,11 @@
         super().__init__(optimizer, sequential_update, name, **kwargs)
         self._num_updates = num_updates
         if self._num_updates is not None:
-<<<<<<< HEAD
             if isinstance(self._num_updates, tf.Variable):
                 tf.debugging.assert_integer(
                     self._num_updates, (f'type of argument "num_updates" must be '
                                         'int; got {self._num_updates.dtype} instead'))
-            num_updates = tf.cast(
-                self._num_updates, tf.float32, name="num_updates")
-=======
             num_updates = tf.cast(self._num_updates, tf.float32, name="num_updates")
->>>>>>> 9acab6a9
             average_decay = tf.minimum(
                 average_decay, (1.0 + num_updates) / (10.0 + num_updates)
             )
